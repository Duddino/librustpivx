[package]
name = "zcash_client_backend"
description = "APIs for creating shielded Zcash light clients"
version = "0.5.0"
authors = [
    "Jack Grigg <jack@z.cash>",
    "Kris Nuttycombe <kris@electriccoin.co>"
]
homepage = "https://github.com/zcash/librustzcash"
repository = "https://github.com/zcash/librustzcash"
readme = "README.md"
license = "MIT OR Apache-2.0"
edition = "2018"

[dependencies]
bech32 = "0.8"
bls12_381 = "0.5"
bs58 = { version = "0.4", features = ["check"] }
base64 = "0.13"
ff = "0.10"
group = "0.10"
hex = "0.4"
hdwallet = { version = "0.3.0", optional = true }
jubjub = "0.7"
<<<<<<< HEAD
log = "0.4"
nom = "6.1"
=======
nom = "7"
>>>>>>> 19a97f16
percent-encoding = "2.1.0"
proptest = { version = "1.0.0", optional = true }
protobuf = "2.20"
rand_core = "0.6"
ripemd160 = { version = "0.9.1", optional = true }
secp256k1 = { version = "0.19", optional = true }
sha2 = { version = "0.9", optional = true }
subtle = "2.2.3"
time = "0.2"
zcash_note_encryption = { version = "0.0", path = "../components/zcash_note_encryption" }
zcash_primitives = { version = "0.5", path = "../zcash_primitives" }

[build-dependencies]
protobuf-codegen-pure = "2.20"

[dev-dependencies]
gumdrop = "0.8"
rand_xorshift = "0.3"
tempfile = "3.1.0"
zcash_client_sqlite = { version = "0.3", path = "../zcash_client_sqlite" }
zcash_proofs = { version = "0.5", path = "../zcash_proofs" }

[features]
transparent-inputs = ["ripemd160", "hdwallet", "sha2", "secp256k1"]
test-dependencies = ["proptest", "zcash_primitives/test-dependencies", "hdwallet", "sha2"]

[lib]
bench = false

[badges]
maintenance = { status = "actively-developed" }<|MERGE_RESOLUTION|>--- conflicted
+++ resolved
@@ -22,12 +22,8 @@
 hex = "0.4"
 hdwallet = { version = "0.3.0", optional = true }
 jubjub = "0.7"
-<<<<<<< HEAD
 log = "0.4"
-nom = "6.1"
-=======
 nom = "7"
->>>>>>> 19a97f16
 percent-encoding = "2.1.0"
 proptest = { version = "1.0.0", optional = true }
 protobuf = "2.20"
